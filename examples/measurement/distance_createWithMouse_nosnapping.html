--- conflicted
+++ resolved
@@ -160,7 +160,6 @@
     const sceneModel = xktLoader.load({
         id: "myModel",
         src: "../../assets/models/xkt/v10/glTF-Embedded/Duplex_A_20110505.glTFEmbedded.xkt",
-        rotation: [0, 50, 0],
         edges: true
     });
 
@@ -172,11 +171,7 @@
     // DistanceMeasurementsPlugin, DistanceMeasurementsMouseControl and PointerLens
     //------------------------------------------------------------------------------------------------------------------
 
-<<<<<<< HEAD
     const distanceMeasurements = new DistanceMeasurementsPlugin(viewer, {useRotationAdjustment: true});
-=======
-    const distanceMeasurements = new DistanceMeasurementsPlugin(viewer, {});
->>>>>>> 07d13012
 
     const distanceMeasurementsMouseControl  = new DistanceMeasurementsMouseControl(distanceMeasurements, {
         pointerLens : new PointerLens(viewer)
